##
# Copyright (c) Microsoft Corporation. All rights reserved.
# Licensed under the MIT License.
##
import warnings
from typing import Any, Dict, List, TYPE_CHECKING, Union
from azure.quantum.target import *

if TYPE_CHECKING:
    from azure.quantum import Workspace
    from azure.quantum._client.models import TargetStatus

# Target ID keyword for parameter-free solvers
PARAMETER_FREE = "parameterfree"


class TargetFactory:
    """Factory class for generating a Target based on a
    provider and target name
    """
    __instances = {}

    def __new__(cls, *args, **kwargs):
        base_cls = kwargs.get("base_cls")
        if cls.__instances.get(base_cls) is None:
            cls.__instances[base_cls] = super().__new__(cls)
        return cls.__instances[base_cls]

    def __init__(
        self,
        base_cls: Target,
        workspace: "Workspace",
        default_targets: Dict[str, Any] = DEFAULT_TARGETS,
        all_targets: Dict[str, Any] = None
    ):
        """Target factory class for creating targets
        based on a name and/or provider ID.

        :param base_cls: Base class for findng first and second 
            generation child classes.
        :type base_cls: Target
        :param workspace: Azure Quantum Workspace
        :type workspace: Workspace
        :param default_targets: Dictionary of default target classes keyed
            by provider ID, defaults to DEFAULT_TARGETS
        :type default_targets: Dict[str, Any], optional
        :param all_targets: Dictionary of all target classes by name,
            optional. Defaults to finding all first and second degree 
            subclasses of base_cls by name via cls.target_names.
        :type all_targets: Dict[str, Any]
        """
        self._workspace = workspace
        self._base_cls = base_cls
        self._default_targets = default_targets
        self._all_targets = all_targets or self._get_all_target_cls()

    def _get_all_target_cls(self) -> Dict[str, Target]:
        """Get all target classes by target name"""
        return {
<<<<<<< HEAD
            name: _t for t in self._base_cls.__subclasses__()
=======
            name.lower(): _t for t in Target.__subclasses__()
>>>>>>> 70219010
            for _t in [t] + t.__subclasses__()
            if hasattr(_t, "target_names")
            for name in _t.target_names
        }

    def _target_cls(self, provider_id: str, name: str):
        if name in self._all_targets:
            return self._all_targets[name.lower()]

<<<<<<< HEAD
        if provider_id in self._default_targets:
            return self._default_targets[provider_id]
=======
        # case insensitive lookup
        default_targets = {k.lower(): v for k, v in DEFAULT_TARGETS.items()}
        if provider_id.lower() in default_targets:
            return default_targets[provider_id.lower()]
>>>>>>> 70219010
 
        warnings.warn(
            f"No default Target class exists for provider {provider_id}. Returning stub Target instance.")
        return Target

    def create_target(
        self, provider_id: str, name: str, **kwargs
    ) -> Target:
        """Create target from provider ID and target name.

        :param provider_id: Provider name
        :type provider_id: str
        :param name: Target name
        :type name: str
        :return: Target instance
        :rtype: Target
        """
        cls = self._target_cls(provider_id, name)
        if cls is not None:
            return cls(
                workspace=self._workspace,
                name=name,
                provider_id=provider_id,
                **kwargs
            )

    def from_target_status(
        self,
        provider_id: str,
        status: "TargetStatus",
        **kwargs
    ):
        cls = self._target_cls(provider_id, status.id)
        if hasattr(cls, "from_target_status"):
            return cls.from_target_status(self._workspace, status, **kwargs)
        elif cls is not None:
            return cls(name=status.id, **kwargs)

    def get_targets(
        self,
        name: str,
        provider_id: str,
        **kwargs
    ) -> Union[Target, List[Target]]:
        """Create targets that are available to this workspace
        filtered by name and provider ID.

        :param name: Target name
        :type name: str
        :param provider_id: Provider name
        :type provider_id: str
        :return: One or more Target objects
        :rtype: Union[Target, List[Target]]
        """
        target_statuses = self._workspace._get_target_status(name, provider_id)

        if len(target_statuses) == 1:
            return self.from_target_status(*target_statuses[0], **kwargs)

        else:
            # Don't return redundant parameter-free targets
            return [
                self.from_target_status(_provider_id, status, **kwargs)
                for _provider_id, status in target_statuses
                if PARAMETER_FREE not in status.id
                and (
                    _provider_id in self._default_targets
                    or status.id in self._all_targets
                )
            ]<|MERGE_RESOLUTION|>--- conflicted
+++ resolved
@@ -57,11 +57,7 @@
     def _get_all_target_cls(self) -> Dict[str, Target]:
         """Get all target classes by target name"""
         return {
-<<<<<<< HEAD
-            name: _t for t in self._base_cls.__subclasses__()
-=======
-            name.lower(): _t for t in Target.__subclasses__()
->>>>>>> 70219010
+            name.lower(): _t for t in self._base_cls.__subclasses__()
             for _t in [t] + t.__subclasses__()
             if hasattr(_t, "target_names")
             for name in _t.target_names
@@ -71,15 +67,10 @@
         if name in self._all_targets:
             return self._all_targets[name.lower()]
 
-<<<<<<< HEAD
-        if provider_id in self._default_targets:
-            return self._default_targets[provider_id]
-=======
         # case insensitive lookup
         default_targets = {k.lower(): v for k, v in DEFAULT_TARGETS.items()}
         if provider_id.lower() in default_targets:
-            return default_targets[provider_id.lower()]
->>>>>>> 70219010
+            return self._default_targets[provider_id.lower()]
  
         warnings.warn(
             f"No default Target class exists for provider {provider_id}. Returning stub Target instance.")
