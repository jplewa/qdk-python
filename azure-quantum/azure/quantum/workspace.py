--- conflicted
+++ resolved
@@ -1,353 +1,350 @@
-##
-# Copyright (c) Microsoft Corporation. All rights reserved.
-# Licensed under the MIT License.
-##
-from datetime import datetime
-import logging
-import os
-import re
-
-from typing import Any, Dict, List, Optional
-from deprecated import deprecated
-
-# Temporarily replacing the DefaultAzureCredential with
-# a custom _DefaultAzureCredential
-#   from azure.identity import DefaultAzureCredential
-from azure.quantum._authentication import _DefaultAzureCredential
-
-from azure.quantum._client import QuantumClient
-from azure.quantum._client.operations import (
-    JobsOperations,
-    StorageOperations,
-    QuotasOperations
-)
-from azure.quantum._client.models import BlobDetails, JobStatus
-from azure.quantum import Job
-from azure.quantum.storage import create_container_using_client, get_container_uri, ContainerClient
-
-from .version import __version__
-
-logger = logging.getLogger(__name__)
-
-__all__ = ["Workspace"]
-
-DEFAULT_CONTAINER_NAME_FORMAT = "job-{job_id}"
-
-
-def sdk_environment(name):
-    return (
-        "AZURE_QUANTUM_ENV" in os.environ
-        and os.environ["AZURE_QUANTUM_ENV"] == name
-    )
-
-
-# Settings based on environment variables:
-BASE_URL_FROM_ENV = (
-    os.environ["AZURE_QUANTUM_BASEURL"]
-    if "AZURE_QUANTUM_BASEURL" in os.environ
-    else None
-)
-if sdk_environment("dogfood"):
-    logger.info("Using DOGFOOD configuration.")
-    BASE_URL = (
-        lambda location: BASE_URL_FROM_ENV
-        or f"https://{location}.quantum-test.azure.com/"
-    )
-    ARM_BASE_URL = "https://api-dogfood.resources.windows-int.net/"
-    # Microsoft Quantum Development Kit
-    AAD_CLIENT_ID = "46a998aa-43d0-4281-9cbb-5709a507ac36"
-    AAD_SCOPES = ["api://dogfood.azure-quantum/Jobs.ReadWrite"]
-
-else:
-    if sdk_environment("canary"):
-        logger.info("Using CANARY configuration.")
-        BASE_URL = (
-            lambda location: BASE_URL_FROM_ENV
-            or f'{"https://eastus2euap.quantum.azure.com/"}'
-        )
-    else:
-        logger.debug("Using production configuration.")
-        BASE_URL = (
-            lambda location: BASE_URL_FROM_ENV
-            or f"https://{location}.quantum.azure.com/"
-        )
-    ARM_BASE_URL = "https://management.azure.com/"
-    # Microsoft Quantum Development Kit
-    AAD_CLIENT_ID = "84ba0947-6c53-4dd2-9ca9-b3694761521b"
-    AAD_SCOPES = ["https://quantum.microsoft.com/Jobs.ReadWrite"]
-
-class Workspace:
-    """Represents an Azure Quantum workspace.
-
-    When creating a Workspace object, callers have two options for identifying
-    the Azure Quantum workspace:
-    1. specify a valid resource ID, or
-    2. specify a valid subscription ID, resource group, and workspace name.
-
-    If the Azure Quantum workspace does not have linked storage, the caller
-    must also pass a valid Azure storage account connection string.
-
-    :param subscription_id:
-        The Azure subscription ID. Ignored if resource_id is specified.
-
-    :param resource_group:
-        The Azure resource group name. Ignored if resource_id is specified.
-
-    :param name:
-        The Azure Quantum workspace name. Ignored if resource_id is specified.
-
-    :param storage:
-        The Azure storage account connection string.
-        Required only if the specified Azure Quantum
-        workspace does not have linked storage.
-
-    :param resource_id:
-        The resource ID of the Azure Quantum workspace.
-
-    :param location:
-        The Azure region where the Azure Quantum workspace is provisioned.
-        This may be specified as a region name such as
-        \"East US\" or a location name such as \"eastus\".
-
-    :param credential:
-        The credential to use to connect to Azure services.
-        Normally one of the credential types from Azure.Identity (https://docs.microsoft.com/en-us/python/api/overview/azure/identity-readme?view=azure-python#credential-classes).
-
-        Defaults to \"DefaultAzureCredential\", which will attempt multiple 
-        forms of authentication.
-    """
-
-    credentials = None
-
-    def __init__(
-        self,
-        subscription_id: Optional[str] = None,
-        resource_group: Optional[str] = None,
-        name: Optional[str] = None,
-        storage: Optional[str] = None,
-        resource_id: Optional[str] = None,
-        location: Optional[str] = None,
-        credential: Optional[object] = None,
-        **kwargs
-    ):
-        if resource_id is not None:
-            # A valid resource ID looks like:
-            # /subscriptions/f846b2bd-d0e2-4a1d-8141-4c6944a9d387/resourceGroups/
-            # RESOURCE_GROUP_NAME/providers/Microsoft.Quantum/Workspaces/WORKSPACE_NAME
-            regex = r"^/subscriptions/([a-fA-F0-9-]*)/resourceGroups/([^\s/]*)/providers/Microsoft\.Quantum/Workspaces/([^\s/]*)$"
-            match = re.search(regex, resource_id, re.IGNORECASE)
-            if match:
-                # match should contain four groups:
-                # -> match.group(0):
-                # The full resource ID for the Azure Quantum workspace
-                # -> match.group(1): The Azure subscription ID
-                # -> match.group(2): The Azure resource group name
-                # -> match.group(3): The Azure Quantum workspace name
-                subscription_id = match.group(1)
-                resource_group = match.group(2)
-                name = match.group(3)
-
-        if not subscription_id or not resource_group or not name:
-            raise ValueError(
-                "Azure Quantum workspace not fully specified."
-                + "Please specify either a valid resource ID "
-                + "or a valid combination of subscription ID,"
-                + "resource group name, and workspace name."
-            )
-
-        if not location:
-            raise ValueError(
-                "Azure Quantum workspace does not have an associated location. " +
-                "Please specify the location associated with your workspace.")
-
-        # Temporarily using a custom _DefaultAzureCredential
-        # instead of Azure.Identity.DefaultAzureCredential
-        # See _DefaultAzureCredential documentation for more info.
-        if credential is None:
-            credential = _DefaultAzureCredential(exclude_interactive_browser_credential=False,
-                                                 exclude_shared_token_cache_credential=True,
-                                                 subscription_id=subscription_id,
-                                                 arm_base_url=ARM_BASE_URL)
-
-        self.credentials = credential
-        self.name = name
-        self.resource_group = resource_group
-        self.subscription_id = subscription_id
-        self.storage = storage
-
-        # Convert user-provided location into names
-        # recognized by Azure resource manager.
-        # For example, a customer-provided value of
-        # "West US" should be converted to "westus".
-        self.location = "".join(location.split()).lower()
-
-<<<<<<< HEAD
-        self._user_agent = kwargs.pop('user_agent', None)
-
-=======
-        # Create QuantumClient
-        self._client = self._create_client()
->>>>>>> 1ed79885
-
-    def _create_client(self) -> QuantumClient:
-        base_url = BASE_URL(self.location)
-        logger.debug(
-            f"Creating client for: subs:{self.subscription_id},"
-            + f"rg={self.resource_group}, ws={self.name}, frontdoor={base_url}"
-        )
-
-        client = QuantumClient(
-            credential=self.credentials,
-            subscription_id=self.subscription_id,
-            resource_group_name=self.resource_group,
-            workspace_name=self.name,
-            base_url=base_url,
-            user_agent=self._user_agent
-        )
-        return client
-
-    def _get_jobs_client(self) -> JobsOperations:
-        return self._client.jobs
-
-    def _get_workspace_storage_client(self) -> StorageOperations:
-        return self._client.storage
-
-    def _get_quotas_client(self) -> QuotasOperations:
-        return self._client.quotas
-
-    def _custom_headers(self):
-        return {"x-ms-azurequantum-sdk-version": __version__}
-
-    def _get_linked_storage_sas_uri(
-        self, container_name: str, blob_name: str = None
-    ) -> str:
-        """
-        Calls the service and returns a container sas url
-        """
-        client = self._get_workspace_storage_client()
-        blob_details = BlobDetails(
-            container_name=container_name, blob_name=blob_name
-        )
-        container_uri = client.sas_uri(blob_details=blob_details)
-
-        logger.debug(f"Container URI from service: {container_uri}")
-        return container_uri.sas_uri
-
-    def submit_job(self, job: Job) -> Job:
-        client = self._get_jobs_client()
-        details = client.create(
-            job.details.id, job.details
-        )
-        return Job(self, details)
-
-    def cancel_job(self, job: Job) -> Job:
-        client = self._get_jobs_client()
-        client.cancel(job.details.id)
-        details = client.get(job.id)
-        return Job(self, details)
-
-    def get_job(self, job_id: str) -> Job:
-        """Returns the job corresponding to the given id."""
-        client = self._get_jobs_client()
-        details = client.get(job_id)
-        return Job(self, details)
-
-    def list_jobs(
-        self, 
-        name_match: str = None, 
-        status: Optional[JobStatus] = None,
-        created_after: Optional[datetime] = None
-    ) -> List[Job]:
-        """Returns list of jobs that meet optional (limited) filter criteria. 
-            :param name_match: regex expression for job name matching
-            :param status: filter by job status
-            :param created_after: filter jobs after time of job creation
-        """
-        client = self._get_jobs_client()
-        jobs = client.list()
-
-        result = []
-        for j in jobs:
-            deserialized_job = Job(self, j)
-            if deserialized_job.matches_filter(name_match, status, created_after):
-                result.append(deserialized_job)
-
-        return result
-
-    def get_targets(self) -> Dict[str, List[str]]:
-        """Returns a dictionary of provider IDs and lists of targets
-        that are available.
-
-        :return: Targets, keyed by provider IDs
-        :rtype: Dict[str, List[str]]
-        """
-        return {
-            provider.id: [
-                target.id for target in provider.targets
-            ] for provider in self._client.providers.get_status()
-        }
-
-    def get_quotas(self) -> List[Dict[str, Any]]:
-        """Get a list of job quotas for the given workspace.
-
-        :return: Job quotas
-        :rtype: List[Dict[str, Any]]
-        """
-        client = self._get_quotas_client()
-        return [q.as_dict() for q in client.list()]
-
-    @deprecated(version='0.17.2105', reason="This method is deprecated and no longer necessary to be called")
-    def login(self, refresh: bool = False) -> object:
-        """DEPRECATED. 
-        This method is deprecated and no longer necessary to be called.
-        It will simply return self.credentials.
-
-        :param refresh:
-            the refresh parameter has no effect and is ignored
-
-        :returns:
-            the self.credentials
-        """
-        return self.credentials
-    
-    def get_container_uri(
-        self,
-        job_id: str = None,
-        container_name: str = None,
-        container_name_format: str = DEFAULT_CONTAINER_NAME_FORMAT
-    ) -> str:
-        """Get container URI based on job ID or container name.
-        Creates a new container if it does not yet exist.
-
-        :param job_id: Job ID, defaults to None
-        :type job_id: str, optional
-        :param container_name: Container name, defaults to None
-        :type container_name: str, optional
-        :param container_name_format: Container name format, defaults to "job-{job_id}"
-        :type container_name_format: str, optional
-        :return: Container URI
-        :rtype: str
-        """
-        if container_name is None:
-            if job_id is not None:
-                container_name = container_name_format.format(job_id=job_id)
-            elif job_id is None:
-                container_name = f"{self.name}-data"
-        # Create container URI and get container client
-        if self.storage is None:
-            # Get linked storage account from the service, create
-            # a new container if it does not yet exist
-            container_uri = self._get_linked_storage_sas_uri(
-                container_name
-            )
-            container_client = ContainerClient.from_container_url(
-                container_uri
-            )
-            create_container_using_client(container_client)
-        else:
-            # Use the storage acount specified to generate container URI,
-            # create a new container if it does not yet exist
-            container_uri = get_container_uri(
-                self.storage, container_name
-            )
-        return container_uri
+##
+# Copyright (c) Microsoft Corporation. All rights reserved.
+# Licensed under the MIT License.
+##
+from datetime import datetime
+import logging
+import os
+import re
+
+from typing import Any, Dict, List, Optional
+from deprecated import deprecated
+
+# Temporarily replacing the DefaultAzureCredential with
+# a custom _DefaultAzureCredential
+#   from azure.identity import DefaultAzureCredential
+from azure.quantum._authentication import _DefaultAzureCredential
+
+from azure.quantum._client import QuantumClient
+from azure.quantum._client.operations import (
+    JobsOperations,
+    StorageOperations,
+    QuotasOperations
+)
+from azure.quantum._client.models import BlobDetails, JobStatus
+from azure.quantum import Job
+from azure.quantum.storage import create_container_using_client, get_container_uri, ContainerClient
+
+from .version import __version__
+
+logger = logging.getLogger(__name__)
+
+__all__ = ["Workspace"]
+
+DEFAULT_CONTAINER_NAME_FORMAT = "job-{job_id}"
+
+
+def sdk_environment(name):
+    return (
+        "AZURE_QUANTUM_ENV" in os.environ
+        and os.environ["AZURE_QUANTUM_ENV"] == name
+    )
+
+
+# Settings based on environment variables:
+BASE_URL_FROM_ENV = (
+    os.environ["AZURE_QUANTUM_BASEURL"]
+    if "AZURE_QUANTUM_BASEURL" in os.environ
+    else None
+)
+if sdk_environment("dogfood"):
+    logger.info("Using DOGFOOD configuration.")
+    BASE_URL = (
+        lambda location: BASE_URL_FROM_ENV
+        or f"https://{location}.quantum-test.azure.com/"
+    )
+    ARM_BASE_URL = "https://api-dogfood.resources.windows-int.net/"
+    # Microsoft Quantum Development Kit
+    AAD_CLIENT_ID = "46a998aa-43d0-4281-9cbb-5709a507ac36"
+    AAD_SCOPES = ["api://dogfood.azure-quantum/Jobs.ReadWrite"]
+
+else:
+    if sdk_environment("canary"):
+        logger.info("Using CANARY configuration.")
+        BASE_URL = (
+            lambda location: BASE_URL_FROM_ENV
+            or f'{"https://eastus2euap.quantum.azure.com/"}'
+        )
+    else:
+        logger.debug("Using production configuration.")
+        BASE_URL = (
+            lambda location: BASE_URL_FROM_ENV
+            or f"https://{location}.quantum.azure.com/"
+        )
+    ARM_BASE_URL = "https://management.azure.com/"
+    # Microsoft Quantum Development Kit
+    AAD_CLIENT_ID = "84ba0947-6c53-4dd2-9ca9-b3694761521b"
+    AAD_SCOPES = ["https://quantum.microsoft.com/Jobs.ReadWrite"]
+
+class Workspace:
+    """Represents an Azure Quantum workspace.
+
+    When creating a Workspace object, callers have two options for identifying
+    the Azure Quantum workspace:
+    1. specify a valid resource ID, or
+    2. specify a valid subscription ID, resource group, and workspace name.
+
+    If the Azure Quantum workspace does not have linked storage, the caller
+    must also pass a valid Azure storage account connection string.
+
+    :param subscription_id:
+        The Azure subscription ID. Ignored if resource_id is specified.
+
+    :param resource_group:
+        The Azure resource group name. Ignored if resource_id is specified.
+
+    :param name:
+        The Azure Quantum workspace name. Ignored if resource_id is specified.
+
+    :param storage:
+        The Azure storage account connection string.
+        Required only if the specified Azure Quantum
+        workspace does not have linked storage.
+
+    :param resource_id:
+        The resource ID of the Azure Quantum workspace.
+
+    :param location:
+        The Azure region where the Azure Quantum workspace is provisioned.
+        This may be specified as a region name such as
+        \"East US\" or a location name such as \"eastus\".
+
+    :param credential:
+        The credential to use to connect to Azure services.
+        Normally one of the credential types from Azure.Identity (https://docs.microsoft.com/en-us/python/api/overview/azure/identity-readme?view=azure-python#credential-classes).
+
+        Defaults to \"DefaultAzureCredential\", which will attempt multiple 
+        forms of authentication.
+    """
+
+    credentials = None
+
+    def __init__(
+        self,
+        subscription_id: Optional[str] = None,
+        resource_group: Optional[str] = None,
+        name: Optional[str] = None,
+        storage: Optional[str] = None,
+        resource_id: Optional[str] = None,
+        location: Optional[str] = None,
+        credential: Optional[object] = None,
+        **kwargs
+    ):
+        if resource_id is not None:
+            # A valid resource ID looks like:
+            # /subscriptions/f846b2bd-d0e2-4a1d-8141-4c6944a9d387/resourceGroups/
+            # RESOURCE_GROUP_NAME/providers/Microsoft.Quantum/Workspaces/WORKSPACE_NAME
+            regex = r"^/subscriptions/([a-fA-F0-9-]*)/resourceGroups/([^\s/]*)/providers/Microsoft\.Quantum/Workspaces/([^\s/]*)$"
+            match = re.search(regex, resource_id, re.IGNORECASE)
+            if match:
+                # match should contain four groups:
+                # -> match.group(0):
+                # The full resource ID for the Azure Quantum workspace
+                # -> match.group(1): The Azure subscription ID
+                # -> match.group(2): The Azure resource group name
+                # -> match.group(3): The Azure Quantum workspace name
+                subscription_id = match.group(1)
+                resource_group = match.group(2)
+                name = match.group(3)
+
+        if not subscription_id or not resource_group or not name:
+            raise ValueError(
+                "Azure Quantum workspace not fully specified."
+                + "Please specify either a valid resource ID "
+                + "or a valid combination of subscription ID,"
+                + "resource group name, and workspace name."
+            )
+
+        if not location:
+            raise ValueError(
+                "Azure Quantum workspace does not have an associated location. " +
+                "Please specify the location associated with your workspace.")
+
+        # Temporarily using a custom _DefaultAzureCredential
+        # instead of Azure.Identity.DefaultAzureCredential
+        # See _DefaultAzureCredential documentation for more info.
+        if credential is None:
+            credential = _DefaultAzureCredential(exclude_interactive_browser_credential=False,
+                                                 exclude_shared_token_cache_credential=True,
+                                                 subscription_id=subscription_id,
+                                                 arm_base_url=ARM_BASE_URL)
+
+        self.credentials = credential
+        self.name = name
+        self.resource_group = resource_group
+        self.subscription_id = subscription_id
+        self.storage = storage
+
+        # Convert user-provided location into names
+        # recognized by Azure resource manager.
+        # For example, a customer-provided value of
+        # "West US" should be converted to "westus".
+        self.location = "".join(location.split()).lower()
+
+        self._user_agent = kwargs.pop('user_agent', None)
+
+        # Create QuantumClient
+        self._client = self._create_client()
+
+    def _create_client(self) -> QuantumClient:
+        base_url = BASE_URL(self.location)
+        logger.debug(
+            f"Creating client for: subs:{self.subscription_id},"
+            + f"rg={self.resource_group}, ws={self.name}, frontdoor={base_url}"
+        )
+
+        client = QuantumClient(
+            credential=self.credentials,
+            subscription_id=self.subscription_id,
+            resource_group_name=self.resource_group,
+            workspace_name=self.name,
+            base_url=base_url,
+            user_agent=self._user_agent
+        )
+        return client
+
+    def _get_jobs_client(self) -> JobsOperations:
+        return self._client.jobs
+
+    def _get_workspace_storage_client(self) -> StorageOperations:
+        return self._client.storage
+
+    def _get_quotas_client(self) -> QuotasOperations:
+        return self._client.quotas
+
+    def _custom_headers(self):
+        return {"x-ms-azurequantum-sdk-version": __version__}
+
+    def _get_linked_storage_sas_uri(
+        self, container_name: str, blob_name: str = None
+    ) -> str:
+        """
+        Calls the service and returns a container sas url
+        """
+        client = self._get_workspace_storage_client()
+        blob_details = BlobDetails(
+            container_name=container_name, blob_name=blob_name
+        )
+        container_uri = client.sas_uri(blob_details=blob_details)
+
+        logger.debug(f"Container URI from service: {container_uri}")
+        return container_uri.sas_uri
+
+    def submit_job(self, job: Job) -> Job:
+        client = self._get_jobs_client()
+        details = client.create(
+            job.details.id, job.details
+        )
+        return Job(self, details)
+
+    def cancel_job(self, job: Job) -> Job:
+        client = self._get_jobs_client()
+        client.cancel(job.details.id)
+        details = client.get(job.id)
+        return Job(self, details)
+
+    def get_job(self, job_id: str) -> Job:
+        """Returns the job corresponding to the given id."""
+        client = self._get_jobs_client()
+        details = client.get(job_id)
+        return Job(self, details)
+
+    def list_jobs(
+        self, 
+        name_match: str = None, 
+        status: Optional[JobStatus] = None,
+        created_after: Optional[datetime] = None
+    ) -> List[Job]:
+        """Returns list of jobs that meet optional (limited) filter criteria. 
+            :param name_match: regex expression for job name matching
+            :param status: filter by job status
+            :param created_after: filter jobs after time of job creation
+        """
+        client = self._get_jobs_client()
+        jobs = client.list()
+
+        result = []
+        for j in jobs:
+            deserialized_job = Job(self, j)
+            if deserialized_job.matches_filter(name_match, status, created_after):
+                result.append(deserialized_job)
+
+        return result
+
+    def get_targets(self) -> Dict[str, List[str]]:
+        """Returns a dictionary of provider IDs and lists of targets
+        that are available.
+
+        :return: Targets, keyed by provider IDs
+        :rtype: Dict[str, List[str]]
+        """
+        return {
+            provider.id: [
+                target.id for target in provider.targets
+            ] for provider in self._client.providers.get_status()
+        }
+
+    def get_quotas(self) -> List[Dict[str, Any]]:
+        """Get a list of job quotas for the given workspace.
+
+        :return: Job quotas
+        :rtype: List[Dict[str, Any]]
+        """
+        client = self._get_quotas_client()
+        return [q.as_dict() for q in client.list()]
+
+    @deprecated(version='0.17.2105', reason="This method is deprecated and no longer necessary to be called")
+    def login(self, refresh: bool = False) -> object:
+        """DEPRECATED. 
+        This method is deprecated and no longer necessary to be called.
+        It will simply return self.credentials.
+
+        :param refresh:
+            the refresh parameter has no effect and is ignored
+
+        :returns:
+            the self.credentials
+        """
+        return self.credentials
+    
+    def get_container_uri(
+        self,
+        job_id: str = None,
+        container_name: str = None,
+        container_name_format: str = DEFAULT_CONTAINER_NAME_FORMAT
+    ) -> str:
+        """Get container URI based on job ID or container name.
+        Creates a new container if it does not yet exist.
+
+        :param job_id: Job ID, defaults to None
+        :type job_id: str, optional
+        :param container_name: Container name, defaults to None
+        :type container_name: str, optional
+        :param container_name_format: Container name format, defaults to "job-{job_id}"
+        :type container_name_format: str, optional
+        :return: Container URI
+        :rtype: str
+        """
+        if container_name is None:
+            if job_id is not None:
+                container_name = container_name_format.format(job_id=job_id)
+            elif job_id is None:
+                container_name = f"{self.name}-data"
+        # Create container URI and get container client
+        if self.storage is None:
+            # Get linked storage account from the service, create
+            # a new container if it does not yet exist
+            container_uri = self._get_linked_storage_sas_uri(
+                container_name
+            )
+            container_client = ContainerClient.from_container_url(
+                container_uri
+            )
+            create_container_using_client(container_client)
+        else:
+            # Use the storage acount specified to generate container URI,
+            # create a new container if it does not yet exist
+            container_uri = get_container_uri(
+                self.storage, container_name
+            )
+        return container_uri