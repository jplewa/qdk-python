--- conflicted
+++ resolved
@@ -183,7 +183,6 @@
         if self.uploaded_blob_uri and self.uploaded_blob_params == blob_params:
             return self.uploaded_blob_uri
 
-<<<<<<< HEAD
         if blob_name is None:
             blob_name = self._blob_name()
 
@@ -193,49 +192,6 @@
             container_uri = Job.create_container(
                 workspace=workspace,
                 container_name=container_name
-=======
-        problem_json = self.serialize()
-        logger.debug("Problem json: " + problem_json)
-
-        content_type = "application/json"
-        encoding = ""
-        data = io.BytesIO()
-        if compress:
-            encoding = "gzip"
-            with gzip.GzipFile(fileobj=data, mode="w") as fo:
-                fo.write(problem_json.encode())
-        else:
-            data.write(problem_json.encode())
-
-        if not workspace.storage:
-            # No storage account is passed, use the linked one
-            container_uri = workspace._get_linked_storage_sas_uri(
-                container_name
-            )
-            container_client = ContainerClient.from_container_url(
-                container_uri
-            )
-            self.uploaded_blob_uri = upload_blob(
-                container_client,
-                blob_name,
-                content_type,
-                encoding,
-                data.getvalue(),
-                return_sas_token=False,
-            )
-        else:
-            # Use the specified storage account
-            container_client = ContainerClient.from_connection_string(
-                workspace.storage, container_name
-            )
-            self.uploaded_blob_uri = upload_blob(
-                container_client,
-                blob_name,
-                content_type,
-                encoding,
-                data.getvalue(),
-                return_sas_token=True,
->>>>>>> 94e7fa47
             )
         input_data_uri = Job.upload_input_data(
             input_data=blob,
