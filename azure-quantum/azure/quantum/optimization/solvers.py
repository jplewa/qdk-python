##
# Copyright (c) Microsoft Corporation. All rights reserved.
# Licensed under the MIT License.
##
import logging

from typing import List, Union, Any, Optional
from enum import Enum
from azure.quantum import Workspace, Job
from azure.quantum.job.base_job import DEFAULT_TIMEOUT
from azure.quantum.optimization import Problem

logger = logging.getLogger(__name__)

__all__ = [
    "RangeSchedule",
    "Solver",
    "ParallelTempering",
    "SimulatedAnnealing",
    "HardwarePlatform",
    "Tabu",
    "QuantumMonteCarlo",
    "PopulationAnnealing",
    "SubstochasticMonteCarlo",
]


class RangeSchedule:
    def __init__(self, schedule_type: str, initial: float, final: float):
        """Constructor of RangeSchedule for solvers.

        :param schedule_type:
            str, type of the RangeSchedule
            currently only supports 'linear' and 'geometric'.
        :param initial:
            float, initial value of RangeSchedule
        :param final:
            float, final value of the RangeSchedule
        """
        self.schedule_type = schedule_type
        self.initial = initial
        self.final = final
        if not (
            self.schedule_type == "linear" or self.schedule_type == "geometric"
        ):
            raise ValueError(
                '"schedule_type" must be "linear" or "geometric"!'
            )


class Solver:
    def __init__(
        self,
        workspace: Workspace,
        provider: str,
        target: str,
        input_data_format: str,
        output_data_format: str,
        nested_params: bool = True,
        force_str_params: bool = False,
    ):
        self.workspace = workspace
        self.target = target
        self.provider = provider
        self.input_data_format = input_data_format
        self.output_data_format = output_data_format
        self.nested_params = nested_params
        self.force_str_params = force_str_params
        self.params = {"params": {}} if nested_params else {}

    """Constants that define thresholds for submission warnings
    """
    SWEEPS_WARNING = 10000
    TIMEOUT_WARNING = 600

    def _jobdetails_from_problem(
        self, container_name: str, job_id: str,
        container_uri: str, problem: Union[str, Problem],
        compress: bool = True
    ) -> JobDetails:

        if isinstance(problem, str):
            name = "Optimization problem"
            problem_uri = problem
        elif isinstance(problem, Problem):
            name = problem.name
            problem_uri = problem.upload(
                self.workspace,
                compress=compress,
                container_name=container_name,
                blob_name="inputData",
            )
        else:
            name = problem.name
            problem_uri = problem.uploaded_blob_uri

        logger.info(
            f"Submitting problem '{name}'. Using payload from: '{problem_uri}'"
        )

        details = JobDetails(
            id=job_id,
            name=name,
            container_uri=container_uri,
            input_data_format=self.input_data_format,
            output_data_format=self.output_data_format,
            input_data_uri=problem_uri,
            provider_id=self.provider,
            target=self.target,
            input_params=self.params,
        )

        logger.debug(f"==> submitting: {details}")
        return details

    def submit(
        self, problem: Union[str, Problem], compress: bool = True
    ) -> Job:
        """Submits a job to execution to the associated
        Azure Quantum Workspace.

        :param problem:
            The Problem to solve. It can be an instance of a Problem,
            or the URL of an Azure Storage Blob where the serialized version
            of a Problem has been uploaded.
        :param compress:
            Whether or not to compress the problem when uploading it
            the Blob Storage.
        """
<<<<<<< HEAD
        # Create a container URL:
        job_id = Job.create_job_id()
        logger.info(f"Submitting job with id: {job_id}")

        container_name = f"job-{job_id}"
        if not self.workspace.storage:
            # No storage account is passed, in this
            # case, get linked account from the service
            container_uri = self.workspace._get_linked_storage_sas_uri(
                container_name
            )
            container_client = ContainerClient.from_container_url(
                container_uri
            )
            create_container_using_client(container_client)
            container_uri = azure.quantum.storage.remove_sas_token(
                container_uri
            )
        else:
            # Storage account is passed, use it to generate a container_uri
            container_uri = azure.quantum.storage.get_container_uri(
                self.workspace.storage, container_name
            )

        logger.debug(f"Container URI: {container_uri}")
        return self.workspace.submit_job(Job(self.workspace, self._jobdetails_from_problem(container_name, job_id, container_uri, problem, compress=compress)))
=======
        if isinstance(problem, Problem):
            # Create job from input data
            name = problem.name
            blob = problem.to_blob(compress=compress)
            job = Job.from_input_data(
                workspace=self.workspace,
                name=name,
                target=self.target,
                input_data=blob,
                blob_name="inputData",
                content_type="application/json",
                provider_id=self.provider,
                input_data_format=self.input_data_format,
                output_data_format=self.output_data_format,
                input_params=self.params,
            )
        
        else:
            if hasattr(problem, "uploaded_blob_uri"):
                name = problem.name
                problem_uri = problem.uploaded_blob_uri

            elif isinstance(problem, str):
                name = "Optimization problem"
                problem_uri = problem
            
            else:
                raise ValueError("Cannot submit problem: should be of type str, Problem or have uploaded_blob_uri attribute.")

            # Create job from storage URI
            job = Job.from_storage_uri(
                workspace=self.workspace,
                name=name,
                target=self.target,
                input_data_uri=problem_uri,
                provider_id=self.provider,
                input_data_format=self.input_data_format,
                output_data_format=self.output_data_format,
                input_params=self.params
            )

        return job
>>>>>>> 1f2607e0

    def optimize(self, problem: Union[str, Problem], timeout_secs: int=DEFAULT_TIMEOUT):
        """[Submits the Problem to the associated
            Azure Quantum Workspace and get the results.

        :param problem:
            The Problem to solve. It can be an instance of a Problem,
            or the URL of an Azure Storage Blob where the serialized version
            of a Problem has been uploaded.
        :type problem: Union[str, Problem]
        :param timeout_secs: Timeout in seconds, defaults to 300
        :type timeout_secs: int
        :return: Job results
        :rtype: dict
        """
        if not isinstance(problem, str):
            self.check_submission_warnings(problem)

        job = self.submit(problem)
        logger.info(f"Submitted job: '{job.id}'")

        return job.get_results(timeout_secs=timeout_secs)

    def set_one_param(self, name: str, value: Any):
        if value is not None:
            params = (
                self.params["params"] if self.nested_params else self.params
            )
            params[name] = str(value) if self.force_str_params else value

    def set_number_of_solutions(self, number_of_solutions: int):
        """Sets the number of solutions to return.

        Applies to all solvers.
        Default value is 1 if not supplied.

        :param number_of_solutions:
            Number of solutions to return. Must be a positive integer.
        """
        self.set_one_param("number_of_solutions", number_of_solutions)

    def check_submission_warnings(self, problem: Problem):
        # print a warning if we suspect the job
        # may take long based on its configured properties.
        is_large_problem = problem.is_large()
        if is_large_problem:
            if self.nested_params and "sweeps" in self.params["params"]:
                sweeps = int(self.params["params"]["sweeps"])
                # if problem is large and sweeps is large, warn.
                if sweeps >= Solver.SWEEPS_WARNING:
                    logger.warning(
                        f"There is a large problem submitted and \
                        a large number of sweeps ({sweeps}) configured. \
                        This submission could result in a long runtime."
                    )

        # do a timeout check if param-free, to warn
        # new users who accidentally set high timeout values.
        if self.nested_params and "timeout" in self.params["params"]:
            timeout = int(self.params["params"]["timeout"])
            if timeout >= Solver.TIMEOUT_WARNING:
                logger.warning(
                    f"A large timeout has been set for this submission \
                        ({timeout}). \
                        If this is intended, disregard this warning. \
                        Otherwise, consider cancelling the job \
                        and resubmitting with a lower timeout."
                )

    class ScheduleEvolution(Enum):
        INCREASING = 1
        DECREASING = 2

    def check_set_schedule(
        self,
        schedule_name: str,
        schedule_value: RangeSchedule,
        evolution: Optional[ScheduleEvolution] = None,
        lower_bound_exclusive: Optional[float] = None,
        lower_bound_inclusive: Optional[float] = None,
    ):
        """Set the parameter `schedule_name` from the value `schedule_value`
        and check that it is of type `RangeSchedule` and each end satisfies
        the specified bound.

        :param schedule_name:
            Name of the schedule parameter.
        :param schedule_value:
            Schedule value to be assigned and checked.
        :param evolution
            Expected schedule evolution (INCREASING or DECREASING)
        :lower_bound_exclusive:
            Exclusive lower bound for both ends of the schedule, optional.
        :lower_bound_inclusive:
            Inclusive lower bound for both ends of the schedule, optional.
        """
        if not (schedule_value is None):
            if not isinstance(schedule_value, RangeSchedule):
                raise ValueError(
                    f"{schedule_name} must be of type RangeSchedule; found"
                    f" type({schedule_name})={type(schedule_value).__name__}."
                )
            schedule_param = {
                "type": schedule_value.schedule_type,
                "initial": schedule_value.initial,
                "final": schedule_value.final,
            }
            if evolution is not None:
                if (evolution == self.ScheduleEvolution.INCREASING and
                        schedule_value.initial > schedule_value.final):
                    raise ValueError(
                            f"Schedule for {schedule_name} must be increasing;"
                            f" found {schedule_name}.initial"
                            f"={schedule_value.initial}"
                            f" > {schedule_value.final}"
                            f"={schedule_name}.final."
                    )
                if (evolution == self.ScheduleEvolution.DECREASING and
                        schedule_value.initial < schedule_value.final):
                    raise ValueError(
                            f"Schedule for {schedule_name} must be decreasing;"
                            f" found {schedule_name}.initial"
                            f"={schedule_value.initial}"
                            f" < {schedule_value.final}"
                            f"={schedule_name}.final."
                    )
            self.check_limit(
                    f"{schedule_name}.initial",
                    schedule_value.initial,
                    lower_bound_exclusive=lower_bound_exclusive,
                    lower_bound_inclusive=lower_bound_inclusive)
            self.check_limit(
                    f"{schedule_name}.final",
                    schedule_value.final,
                    lower_bound_exclusive=lower_bound_exclusive,
                    lower_bound_inclusive=lower_bound_inclusive)
            self.set_one_param(schedule_name, schedule_param)

    def check_set_positive_int(
            self,
            parameter_name: str,
            parameter_value: int):
        """Set the parameter `parameter_name` from the value `parameter_value`
        and check that it is a positive integer.

        :param parameter_name:
            Name of the parameter.
        :param parameter_value:
            Value to be assigned and checked.
        """
        if not (parameter_value is None):
            if not isinstance(parameter_value, int):
                raise ValueError(
                        f"{parameter_name} must be of type int; found"
                        f"type({parameter_name})"
                        f"={type(parameter_value).__name__}.")
            if parameter_value <= 0:
                raise ValueError(
                        f"{parameter_name} must be positive; found "
                        f"{parameter_name}={parameter_value}.")
            self.set_one_param(parameter_name, parameter_value)

    def check_set_float(
        self,
        parameter_name: str,
        parameter_value: float,
        lower_bound_exclusive: Optional[float] = None,
        lower_bound_inclusive: Optional[float] = None,
    ):
        """Set the parameter `parameter_name` from the value `parameter_value`
        and check that it has a float value satisfying bounds.

        :param parameter_name:
            Name of the parameter.
        :param parameter_value:
            Value to be assigned and checked.
        :lower_bound_exclusive:
            Exclusive lower bound to check parameter_value against, optional.
        :lower_bound_inclusive:
            Inclusive lower bound to check parameter_value against, optional.
        """
        if not (parameter_value is None):
            if not (isinstance(parameter_value, float) or
                    isinstance(parameter_value, int)):
                raise ValueError(f"{parameter_name} must be a float!")
            self.check_limit(
                    parameter_name=parameter_name,
                    parameter_value=parameter_value,
                    lower_bound_exclusive=lower_bound_exclusive,
                    lower_bound_inclusive=lower_bound_inclusive)
            self.set_one_param(parameter_name, parameter_value)

    def check_limit(
        self,
        parameter_name: str,
        parameter_value: Optional[float],
        lower_bound_exclusive: Optional[float] = None,
        lower_bound_inclusive: Optional[float] = None,
    ):
        """Check whether `parameter_value` satisfies a lower bound.

        :param parameter_name:
            Name of the parameter.
        :param parameter_value:
            Value to be checked.
        :lower_bound_exclusive:
            Exclusive lower bound to check parameter_value against, optional.
        :lower_bound_inclusive:
            Inclusive lower bound to check parameter_value against, optional.
        """
        if not (parameter_value is None):
            if (lower_bound_exclusive is not None and
                    parameter_value <= lower_bound_exclusive):
                raise ValueError(
                    f"{parameter_name} must be greater than "
                    f"{lower_bound_exclusive}; "
                    f"found {parameter_name}={parameter_value}."
                )
            if (lower_bound_inclusive is not None and
                    parameter_value < lower_bound_inclusive):
                raise ValueError(
                    f"{parameter_name} must be greater equal "
                    f"{lower_bound_inclusive}; found "
                    f"{parameter_name}={parameter_value}."
                )


class HardwarePlatform(Enum):
    CPU = 1
    FPGA = 2


class ParallelTempering(Solver):
    def __init__(
        self,
        workspace: Workspace,
        sweeps: Optional[int] = None,
        replicas: Optional[int] = None,
        all_betas: Optional[List[int]] = None,
        timeout: Optional[int] = None,
        seed: Optional[int] = None,
    ):
        """The constructor of a Parallel Tempering solver.

        Multi-core Parallel Tempering solver for binary
        optimization problems with k-local interactions on an all-to-all
        graph topology with double precision support for the coupler weights.

        :param sweeps:
            specifies the number of sweeps.
        :param replicas:
            specifies the number of replicas.
        :param all_betas:
            a list of floats specifying the list of inverse temperatures.
            > Note: this list must be equal in
            length to the number of replicas.
        :param timeout:
            specifies maximum number of seconds to run the core solver
            loop. initialization time does not respect this value, so the
            solver may run longer than the value specified.
        :param seed:
            specifies a random seed value.
        """
        param_free = sweeps is None and replicas is None and all_betas is None
        platform = HardwarePlatform.CPU
        if platform == HardwarePlatform.FPGA:
            target = "microsoft.paralleltempering.fpga"
        else:
            target = (
                "microsoft.paralleltempering-parameterfree.cpu"
                if param_free
                else "microsoft.paralleltempering.cpu"
            )

        super().__init__(
            workspace=workspace,
            provider="Microsoft",
            target=target,
            input_data_format="microsoft.qio.v2",
            output_data_format="microsoft.qio-results.v2",
        )

        self.set_one_param("sweeps", sweeps)
        self.set_one_param("replicas", replicas)
        self.set_one_param("all_betas", all_betas)
        self.set_one_param("seed", seed)
        self.set_one_param("timeout", timeout)
        self.set_one_param("seed", seed)

        # Check parameters:
        if all_betas is not None:
            if replicas is None:
                self.set_one_param("replicas", len(all_betas))
            elif len(all_betas) != replicas:
                raise ValueError(
                    "Parameter 'replicas' must equal the"
                    + "length of the 'all_betas' parameters."
                )


class SimulatedAnnealing(Solver):
    def __init__(
        self,
        workspace: Workspace,
        beta_start: Optional[float] = None,
        beta_stop: Optional[float] = None,
        sweeps: Optional[int] = None,
        restarts: Optional[int] = None,
        timeout: Optional[int] = None,
        seed: Optional[int] = None,
        platform: Optional[HardwarePlatform] = HardwarePlatform.CPU,
    ):
        """The constructor of an Simulated Annealing solver.

        Multi-core Simulated Annealing solver for binary optimization problems
        with k-local interactions on an all-to-all graph topology with double
        precision support for the coupler weights.

        :param beta_start:
            specifies the starting inverse temperature.
        :param beta_stop:
            specifies the stopping inverse temperature.
        :param sweeps:
            specifies the number of sweeps.
        :param restarts:
            specifies the number of restarts.
        :param timeout:
            specifies maximum number of seconds to run the core solver
            loop. initialization time does not respect this value, so the
            solver may run longer than the value specified.
        :param seed:
            specifies a random seed value.
        :platform:
            specifies hardware platform
            HardwarePlatform.CPU or HardwarePlatform.FPGA.
        """
        param_free = (
            beta_start is None
            and beta_stop is None
            and sweeps is None
            and restarts is None
        )

        if platform == HardwarePlatform.FPGA:
            target = (
                "microsoft.simulatedannealing-parameterfree.fpga"
                if param_free
                else "microsoft.simulatedannealing.fpga"
            )
        else:
            target = (
                "microsoft.simulatedannealing-parameterfree.cpu"
                if param_free
                else "microsoft.simulatedannealing.cpu"
            )

        super().__init__(
            workspace=workspace,
            provider="Microsoft",
            target=target,
            input_data_format="microsoft.qio.v2",
            output_data_format="microsoft.qio-results.v2",
        )

        self.set_one_param("beta_start", beta_start)
        self.set_one_param("beta_stop", beta_stop)
        self.set_one_param("sweeps", sweeps)
        self.set_one_param("restarts", restarts)
        self.set_one_param("timeout", timeout)
        self.set_one_param("seed", seed)


class Tabu(Solver):
    def __init__(
        self,
        workspace: Workspace,
        sweeps: Optional[int] = None,
        tabu_tenure: Optional[int] = None,
        timeout: Optional[int] = None,
        seed: Optional[int] = None,
        restarts: Optional[int] = None,
    ):
        """The constructor of an Tabu Search solver.

        Multi-core Tabu Search solver for binary optimization problems
        with k-local interactions on an all-to-all graph topology with double
        precision support for the coupler weights.

        This solver is CPU only.

        :param sweeps:
            specifies the number of sweeps.
        :param tabu_tenure:
            specifies the tabu tenure.
        :param restarts:
            specifies how many runs the solver will execute.
        :param timeout:
            specifies maximum number of seconds to run the core solver
            loop. initialization time does not respect this value, so the
            solver may run longer than the value specified.
        :param seed:
            specifies a random seed value.
        """
        param_free = (
            sweeps is None and tabu_tenure is None and restarts is None
        )

        target = (
            "microsoft.tabu-parameterfree.cpu"
            if param_free
            else "microsoft.tabu.cpu"
        )

        super().__init__(
            workspace=workspace,
            provider="Microsoft",
            target=target,
            input_data_format="microsoft.qio.v2",
            output_data_format="microsoft.qio-results.v2",
        )

        self.set_one_param("sweeps", sweeps)
        self.set_one_param("tabu_tenure", tabu_tenure)
        self.set_one_param("timeout", timeout)
        self.set_one_param("seed", seed)
        self.set_one_param("restarts", restarts)


class QuantumMonteCarlo(Solver):
    def __init__(
        self,
        workspace: Workspace,
        trotter_number: Optional[int] = None,
        seed: Optional[int] = None,
        transverse_field_start: Optional[float] = None,
        transverse_field_stop: Optional[float] = None,
        restarts: Optional[int] = None,
        sweeps: Optional[int] = None,
        beta_start: Optional[float] = None,
    ):
        """The constructor of Simulated Qunatum Annelaing Search solver.

        Simulated Quantum Search solver for binary optimization problems
        with k-local interactions on an all-to-all graph topology with double
        precision support for the coupler weights.

        This solver is CPU only.

        :param trotter_number:
            specifies the number of trotter time slices
            i.e. number of copies of each variable.
        :param seed:
            specifies a random seed value.
        :param sweeps:
            Number of monte carlo sweeps
        :param transverse_field_start:
            starting strength of the external field
        :param transverse_field_end:
            ending strength of the external field
        :param beta_start:
            Low starting temp i.e. beta start
        :param restarts:
            Number of simulation runs
        """

        target = "microsoft.qmc.cpu"
        super().__init__(
            workspace=workspace,
            provider="Microsoft",
            target=target,
            input_data_format="microsoft.qio.v2",
            output_data_format="microsoft.qio-results.v2",
        )
        self.set_one_param("sweeps", sweeps)
        self.set_one_param("trotter_number", trotter_number)
        self.set_one_param("seed", seed)
        self.set_one_param("transverse_field_start", transverse_field_start)
        self.set_one_param("transverse_field_stop", transverse_field_stop)
        self.set_one_param("beta_start", beta_start)
        self.set_one_param("restarts", restarts)


class PopulationAnnealing(Solver):
    def __init__(
        self,
        workspace: Workspace,
        alpha: Optional[float] = None,
        seed: Optional[int] = None,
        population: Optional[int] = None,
        sweeps: Optional[int] = None,
        beta: Optional[RangeSchedule] = None,
        timeout: Optional[int] = None,
    ):
        """Constructor of the Population Annealing solver.

        Population Annealing Search solver for binary optimization problems
        with k-local interactions on an all-to-all graph topology with double
        precision support for the coupler weights.

        This solver is CPU only.

        :param alpha:
            Ratio to trigger a restart. Must be larger than 1.
        :param seed:
            Specifies the random number generator seed value.
        :population:
            Size of the population. Must be positive.
        :param sweeps:
            Number of Monte Carlo sweeps. Must be positive.
        :param beta:
            Evolution of the inverse annealing temperature.
            Must be an object of type RangeSchedule describing
            an increasing evolution (0 < initial < final).
        :param timeout:
            specifies maximum number of seconds to run the core solver
            loop. initialization time does not respect this value, so the
            solver may run longer than the value specified. Setting this value
            will trigger the parameter free population annealing solver.
        """

        if timeout is None:
            target = "microsoft.populationannealing.cpu" 
        else:
            target = "microsoft.populationannealing-parameterfree.cpu"
        super().__init__(
            workspace=workspace,
            provider="Microsoft",
            target=target,
            input_data_format="microsoft.qio.v2",
            output_data_format="microsoft.qio-results.v2",
        )

        self.check_set_float("alpha", alpha, lower_bound_exclusive=1.0)
        self.set_one_param("seed", seed)
        self.check_set_positive_int("population", population)
        self.check_set_positive_int("sweeps", sweeps)
        self.check_set_schedule(
                "beta", beta, evolution=self.ScheduleEvolution.INCREASING,
                lower_bound_exclusive=0)
        self.check_set_positive_int("timeout", timeout)


class SubstochasticMonteCarlo(Solver):
    def __init__(
        self,
        workspace: Workspace,
        alpha: Optional[RangeSchedule] = None,
        seed: Optional[int] = None,
        target_population: Optional[int] = None,
        step_limit: Optional[int] = None,
        beta: Optional[RangeSchedule] = None,
        steps_per_walker: Optional[int] = None,
        timeout: Optional[int] = None,
    ):
        """Constructor of Substochastic Monte Carlo solver.

        Substochastic Monte Carlo solver for binary optimization problems
        with k-local interactions on an all-to-all graph topology with double
        precision support for the coupler weights.

        This solver is CPU only.

        :param alpha:
            Evolution of alpha (chance to step) over time.
            Must be an object of type RangeSchedule describing a
            decreasing probability (1 >= initial > final >= 0).
        :param seed:
            Specifies the random number generator seed value.
        :target_population:
            Target size of the population. Must be positive.
        :param step_limit:
            Number of Monte Carlo steps (not sweeps!). Must be positive.
        :param beta:
            Evolution of beta (resampling factor) over time.
            Must be an object of type RangeSchedule describing
            an increasing evolution (0 < initial < final)
        :param steps_per_walker:
            Number of steps to attempt for each walker. Must be positive.
        :param timeout:
            Specifies maximum number of seconds to run the core solver
            loop. Initialization time does not respect this value, so the
            solver may run longer than the value specified. Setting this value
            will trigger the parameter free substochastic monte carlo solver.
        """

        if timeout is None:
            target = "microsoft.substochasticmontecarlo.cpu"
        else:
            target = "microsoft.substochasticmontecarlo-parameterfree.cpu"
        super().__init__(
            workspace=workspace,
            provider="Microsoft",
            target=target,
            input_data_format="microsoft.qio.v2",
            output_data_format="microsoft.qio-results.v2",
        )
        self.set_one_param("seed", seed)
        self.check_set_positive_int("steps_per_walker", steps_per_walker)
        self.check_set_positive_int("target_population", target_population)
        self.check_set_positive_int("step_limit", step_limit)
        self.check_set_schedule(
                "alpha", alpha, evolution=self.ScheduleEvolution.DECREASING,
                lower_bound_inclusive=0)
        self.check_set_schedule(
                "beta", beta, evolution=self.ScheduleEvolution.INCREASING,
                lower_bound_exclusive=0)
        self.check_set_positive_int("timeout", timeout)<|MERGE_RESOLUTION|>--- conflicted
+++ resolved
@@ -73,46 +73,6 @@
     SWEEPS_WARNING = 10000
     TIMEOUT_WARNING = 600
 
-    def _jobdetails_from_problem(
-        self, container_name: str, job_id: str,
-        container_uri: str, problem: Union[str, Problem],
-        compress: bool = True
-    ) -> JobDetails:
-
-        if isinstance(problem, str):
-            name = "Optimization problem"
-            problem_uri = problem
-        elif isinstance(problem, Problem):
-            name = problem.name
-            problem_uri = problem.upload(
-                self.workspace,
-                compress=compress,
-                container_name=container_name,
-                blob_name="inputData",
-            )
-        else:
-            name = problem.name
-            problem_uri = problem.uploaded_blob_uri
-
-        logger.info(
-            f"Submitting problem '{name}'. Using payload from: '{problem_uri}'"
-        )
-
-        details = JobDetails(
-            id=job_id,
-            name=name,
-            container_uri=container_uri,
-            input_data_format=self.input_data_format,
-            output_data_format=self.output_data_format,
-            input_data_uri=problem_uri,
-            provider_id=self.provider,
-            target=self.target,
-            input_params=self.params,
-        )
-
-        logger.debug(f"==> submitting: {details}")
-        return details
-
     def submit(
         self, problem: Union[str, Problem], compress: bool = True
     ) -> Job:
@@ -127,34 +87,6 @@
             Whether or not to compress the problem when uploading it
             the Blob Storage.
         """
-<<<<<<< HEAD
-        # Create a container URL:
-        job_id = Job.create_job_id()
-        logger.info(f"Submitting job with id: {job_id}")
-
-        container_name = f"job-{job_id}"
-        if not self.workspace.storage:
-            # No storage account is passed, in this
-            # case, get linked account from the service
-            container_uri = self.workspace._get_linked_storage_sas_uri(
-                container_name
-            )
-            container_client = ContainerClient.from_container_url(
-                container_uri
-            )
-            create_container_using_client(container_client)
-            container_uri = azure.quantum.storage.remove_sas_token(
-                container_uri
-            )
-        else:
-            # Storage account is passed, use it to generate a container_uri
-            container_uri = azure.quantum.storage.get_container_uri(
-                self.workspace.storage, container_name
-            )
-
-        logger.debug(f"Container URI: {container_uri}")
-        return self.workspace.submit_job(Job(self.workspace, self._jobdetails_from_problem(container_name, job_id, container_uri, problem, compress=compress)))
-=======
         if isinstance(problem, Problem):
             # Create job from input data
             name = problem.name
@@ -197,7 +129,6 @@
             )
 
         return job
->>>>>>> 1f2607e0
 
     def optimize(self, problem: Union[str, Problem], timeout_secs: int=DEFAULT_TIMEOUT):
         """[Submits the Problem to the associated
