#!/bin/env python
# -*- coding: utf-8 -*-
##
# common.py: Contain base class and helper functions for unit tests
##
# Copyright (c) Microsoft Corporation. All rights reserved.
# Licensed under the MIT License.
##

from contextlib import contextmanager
import os
import re

import six
import pytest
import asyncio

from azure.quantum import Workspace
from azure.identity import ClientSecretCredential
from azure.quantum.aio import Workspace as AsyncWorkspace
from azure.identity.aio import ClientSecretCredential as AsyncClientSecretCredential

from azure_devtools.scenario_tests.base import ReplayableTest
from azure_devtools.scenario_tests.recording_processors import (
    RecordingProcessor,
    is_text_payload,
    AccessTokenReplacer,
    SubscriptionRecordingProcessor,
    OAuthRequestResponsesFilter,
    RequestUrlNormalizer,
)
from azure_devtools.scenario_tests.utilities import _get_content_type
import json

ZERO_UID = "00000000-0000-0000-0000-000000000000"
TENANT_ID = "72f988bf-86f1-41af-91ab-2d7cd011db47"
PLACEHOLDER = "PLACEHOLDER"
RESOURCE_GROUP = "myresourcegroup"
WORKSPACE = "myworkspace"
LOCATION = "eastus"
STORAGE = "mystorage"

@pytest.mark.usefixtures("event_loop_instance")
class QuantumTestBase(ReplayableTest):
    """QuantumTestBase

    During init, gets Azure Credentials and
    Azure Quantum Workspace parameters from OS environment variables.
    """

    def __init__(self, method_name):
        self._client_id = os.environ.get("AZURE_CLIENT_ID", ZERO_UID)
        self._client_secret = os.environ.get("AZURE_CLIENT_SECRET", PLACEHOLDER)
        self._tenant_id = os.environ.get("AZURE_TENANT_ID", TENANT_ID)
        self._resource_group = os.environ.get("AZURE_QUANTUM_WORKSPACE_RG", os.environ.get("RESOURCE_GROUP", RESOURCE_GROUP))
        self._subscription_id = os.environ.get("AZURE_QUANTUM_SUBSCRIPTION_ID", os.environ.get("SUBSCRIPTION_ID", ZERO_UID))
        self._workspace_name = os.environ.get("AZURE_QUANTUM_WORKSPACE_NAME")
        self._location = os.environ.get("AZURE_QUANTUM_WORKSPACE_LOCATION", os.environ.get("LOCATION", LOCATION))
        self._user_agent = os.environ.get("AZURE_QUANTUM_PYTHON_APPID")

        self._pause_recording_processor = PauseRecordingProcessor()
        regex_replacer = CustomRecordingProcessor()
        recording_processors = [
            self._pause_recording_processor,
            regex_replacer,
            AccessTokenReplacer(),
            InteractiveAccessTokenReplacer(),
            SubscriptionRecordingProcessor(ZERO_UID),
            AuthenticationMetadataFilter(),
            OAuthRequestResponsesFilter(),
            RequestUrlNormalizer()
        ]

        replay_processors = [
            AuthenticationMetadataFilter(),
            OAuthRequestResponsesFilter(),
            RequestUrlNormalizer(),
            OAuthResponsesFilter(),
        ]

        super(QuantumTestBase, self).__init__(
            method_name,
            recording_processors=recording_processors,
            replay_processors=replay_processors,
        )

        if self.is_playback:
            self._client_id = ZERO_UID
            self._client_secret = PLACEHOLDER
            self._tenant_id = TENANT_ID
            self._resource_group = RESOURCE_GROUP
            self._subscription_id = ZERO_UID
            self._workspace_name = WORKSPACE
            self._location = LOCATION

        regex_replacer.register_regex(self.client_id, ZERO_UID)
        regex_replacer.register_regex(
            self.client_secret, PLACEHOLDER
        )
        regex_replacer.register_regex(self.tenant_id, ZERO_UID)
        regex_replacer.register_regex(self.subscription_id, ZERO_UID)
        regex_replacer.register_regex(self.workspace_name, WORKSPACE)
        regex_replacer.register_regex(self.location, LOCATION)
        regex_replacer.register_regex(self.resource_group, RESOURCE_GROUP)
        regex_replacer.register_regex(
            r"/subscriptions/([a-f0-9]+[-]){4}[a-f0-9]+",
            "/subscriptions/" + ZERO_UID,
        )
        regex_replacer.register_regex(
            r"job-([a-f0-9]+[-]){4}[a-f0-9]+", "job-" + ZERO_UID
        )
        regex_replacer.register_regex(
            r"jobs/([a-f0-9]+[-]){4}[a-f0-9]+", "jobs/" + ZERO_UID
        )
        regex_replacer.register_regex(
            r"job-([a-f0-9]+[-]){4}[a-f0-9]+", "job-" + ZERO_UID
        )
        regex_replacer.register_regex(
            r"\d{8}-\d{6}", "20210101-000000"
        )        
        regex_replacer.register_regex(
            r'"id":\s*"([a-f0-9]+[-]){4}[a-f0-9]+"',
            '"id": "{}"'.format(ZERO_UID),
        )
        regex_replacer.register_regex(
            r"/resourceGroups/[a-z0-9-]+/", f'/resourceGroups/{RESOURCE_GROUP}/'
        )
        regex_replacer.register_regex(
            r"/workspaces/[a-z0-9-]+/", f'/workspaces/{WORKSPACE}/'
        )
        regex_replacer.register_regex(
            r"https://[^\.]+.blob.core.windows.net/", f'https://{STORAGE}.blob.core.windows.net/'
        )
        regex_replacer.register_regex(
            r"https://[^\.]+.quantum.azure.com/", f'https://{LOCATION}.quantum.azure.com/'
        )
        regex_replacer.register_regex(
            r"/workspaces/[a-z0-9-]+/", f'/workspaces/{WORKSPACE}/'
        )

        regex_replacer.register_regex(r"sig=[^&]+\&", "sig=PLACEHOLDER&")
        regex_replacer.register_regex(r"sv=[^&]+\&", "sv=PLACEHOLDER&")
        regex_replacer.register_regex(r"se=[^&]+\&", "se=PLACEHOLDER&")
        regex_replacer.register_regex(r"client_id=[^&]+\&", "client_id=PLACEHOLDER&")
        regex_replacer.register_regex(r"claims=[^&]+\&", "claims=PLACEHOLDER&")
        regex_replacer.register_regex(r"code_verifier=[^&]+\&", "code_verifier=PLACEHOLDER&")
        regex_replacer.register_regex(r"code=[^&]+\&", "code_verifier=PLACEHOLDER&")
        regex_replacer.register_regex(r"code=[^&]+\&", "code_verifier=PLACEHOLDER&")

    def pause_recording(self):
        self._pause_recording_processor.pause_recording()

    def resume_recording(self):
        self._pause_recording_processor.resume_recording()

    def setUp(self):
        super(QuantumTestBase, self).setUp()
        # mitigation for issue https://github.com/kevin1024/vcrpy/issues/533
        self.cassette.allow_playback_repeats = True

    @property
    def is_playback(self):
        return self.subscription_id == ZERO_UID or \
               (not (self.in_recording or self.is_live))

    @property
    def client_id(self):
        return self._client_id

    @property
    def client_secret(self):
        return self._client_secret

    @property
    def tenant_id(self):
        return self._tenant_id

    @property
    def resource_group(self):
        return self._resource_group

    @property
    def location(self):
        return self._location

    @property
    def subscription_id(self):
        return self._subscription_id

    @property
    def workspace_name(self):
        return self._workspace_name
    
<<<<<<< HEAD
    @property
    def user_agent(self):
        return self._user_agent

    def create_workspace(self) -> Workspace:
=======
    def create_workspace(self, **kwargs) -> Workspace:
>>>>>>> 6e2f540d
        """Create workspace using credentials passed via OS Environment Variables
        described in the README.md documentation, or when in playback mode use
        a placeholder credential.

        :return: Workspace
        :rtype: Workspace
        """

        playback_credential = ClientSecretCredential(self.tenant_id,
                                                     self.client_id,
                                                     self.client_secret)
        default_credential = playback_credential if self.is_playback \
                             else None

        workspace = Workspace(
            credential=default_credential,
            subscription_id=self.subscription_id,
            resource_group=self.resource_group,
            name=self.workspace_name,
            location=self.location,
<<<<<<< HEAD
            user_agent=self.user_agent
=======
            **kwargs
>>>>>>> 6e2f540d
        )
        workspace.append_user_agent("testapp")

        return workspace

    def get_async_result(self, coro):
        return asyncio.get_event_loop().run_until_complete(coro)
    
    @contextmanager
    def set_user_agent(self, value, as_environ_var = False):
        app_id_value = self._user_agent
        app_id_env_value = os.environ.get("AZURE_QUANTUM_PYTHON_APPID")

        if as_environ_var:
            os.environ["AZURE_QUANTUM_PYTHON_APPID"] = value
            self._user_agent = None # Force load from env var
        else:
            self._user_agent = value

        yield

        self._user_agent = app_id_value

        if as_environ_var:
            if app_id_env_value:
                os.environ["AZURE_QUANTUM_PYTHON_APPID"] = app_id_env_value
            else:
                os.environ.pop("AZURE_QUANTUM_PYTHON_APPID")

    def create_async_workspace(self) -> AsyncWorkspace:
        """Create workspace using credentials passed via OS Environment Variables
        described in the README.md documentation, or when in playback mode use
        a placeholder credential.

        :return: AsyncWorkspace
        :rtype: AsyncWorkspace
        """

        playback_credential = AsyncClientSecretCredential(self.tenant_id,
                                                     self.client_id,
                                                     self.client_secret)
        default_credential = playback_credential if self.is_playback \
                             else None

        workspace = AsyncWorkspace(
            credential=default_credential,
            subscription_id=self.subscription_id,
            resource_group=self.resource_group,
            name=self.workspace_name,
            location=self.location,
        )

        return workspace

class PauseRecordingProcessor(RecordingProcessor):
    def __init__(self):
        self.is_paused = False

    def pause_recording(self):
        self.is_paused = True

    def resume_recording(self):
        self.is_paused = False

    def process_request(self, request):
        if self.is_paused:
            return None
        return request

    def process_response(self, response):
        if self.is_paused:
            return None
        return response


class CustomRecordingProcessor(RecordingProcessor):

    ALLOW_HEADERS = [
        "connection",
        "content-length",
        "content-range",
        "content-type",
        "accept",
        "accept-encoding",
        "accept-charset",
        "accept-ranges",
        "transfer-encoding",
        "x-ms-blob-content-md5",
        "x-ms-blob-type",
        "x-ms-creation-time",
        "x-ms-date",
        "x-ms-encryption-algorithm",
        "x-ms-lease-state",
        "x-ms-lease-status",
        "x-ms-meta-avg_coupling",
        "x-ms-meta-max_coupling",
        "x-ms-meta-min_coupling",
        "x-ms-meta-num_terms",
        "x-ms-meta-type",
        "x-ms-range",
        "x-ms-server-encrypted",
        "x-ms-version",
        "x-client-cpu",
        "x-client-current-telemetry",
        "x-client-os",
        "x-client-sku",
        "x-client-ver",
        "user-agent",
    ]

    def __init__(self):
        self._regexes = []

    def register_regex(self, old_regex, new):
        self._regexes.append((re.compile(pattern=old_regex, 
                                         flags=re.IGNORECASE | re.MULTILINE),
                             new))

    def regex_replace_all(self, value: str):
        for oldRegex, new in self._regexes:
            value = oldRegex.sub(new, value)
        return value

    def process_request(self, request):
        headers = {}
        for key in request.headers:
            if key.lower() in self.ALLOW_HEADERS:
                headers[key] = self.regex_replace_all(request.headers[key])
        request.headers = headers

        request.uri = self.regex_replace_all(request.uri)
        content_type = self._get_content_type(request)

        body = request.body
        if body is not None:
            if ((content_type == "application/x-www-form-urlencoded") and
                (isinstance(body, bytes) or isinstance(body, bytearray))):
                body = body.decode("utf-8")
                body = self.regex_replace_all(body)
                request.body = body.encode("utf-8")
            else:
                body = str(body)
                body = self.regex_replace_all(body)
                request.body = body

        return request

    def _get_content_type(self, entity):
        # 'headers' is a field of 'request', but it is a dict-key in 'response'
        if hasattr(entity, "headers"):
            headers = getattr(entity, "headers")
        else:
            headers = entity.get('headers')

        content_type = None
        if headers is not None:
            content_type = headers.get('content-type')
            if content_type is not None:
                # content-type could be an array from response, let us extract it out
                if isinstance(content_type, list):
                    content_type = content_type[0]
                content_type = content_type.split(";")[0].lower()
        return content_type

    def process_response(self, response):
        headers = {}
        for key in response["headers"]:
            if key.lower() in self.ALLOW_HEADERS:
                new_header_values = []
                for old_header_value in response["headers"][key]:
                    new_header_value = self.regex_replace_all(old_header_value)
                    new_header_values.append(new_header_value)
                headers[key] = new_header_values
        response["headers"] = headers

        if "url" in response:
            response["url"] = self.regex_replace_all(response["url"])

        content_type = self._get_content_type(response)
        if is_text_payload(response) or "application/octet-stream" == content_type:
            body = response["body"]["string"]
            if body is not None:
                if not isinstance(body, six.string_types):
                    body = body.decode("utf-8")
                if body:
                    body = self.regex_replace_all(body)
                    response["body"]["string"] = body

        return response


class OAuthResponsesFilter(RecordingProcessor):
    def process_request(self, request):
        request.uri = re.sub('https://login.microsoftonline.com/([0-9a-f]{8}-[0-9a-f]{4}-[0-9a-f]{4}-[0-9a-f]{4}-[0-9a-f]{12})',
                        f'https://login.microsoftonline.com/{ZERO_UID}',
                        request.uri,
                        flags=re.IGNORECASE)
        return request


class AuthenticationMetadataFilter(RecordingProcessor):
    """Remove authority and tenant discovery requests and responses from recordings.
    MSAL sends these requests to obtain non-secret metadata about the token authority. Recording them is unnecessary
    because tests use fake credentials during playback that don't invoke MSAL.
    """

    def process_request(self, request):
        if "/.well-known/openid-configuration" in request.uri or "/common/discovery/instance" in request.uri:
            return None
        return request


class InteractiveAccessTokenReplacer(RecordingProcessor):
    """Replace the access token for interactive authentication in a response body."""

    def __init__(self, replacement='fake_token'):
        self._replacement = replacement

    def process_response(self, response):
        import json
        try:
            body = json.loads(response['body']['string'])
            if 'access_token' in body:
                body['access_token'] = self._replacement
                for property in ('scope', 'refresh_token',
                                'foci', 'client_info',
                                'id_token'):
                    if property in body:
                        del body[property]
        except (KeyError, ValueError):
            return response
        response['body']['string'] = json.dumps(body)
        return response


def expected_terms():
    expected = json.dumps(
        {
            "cost_function": {
                "version": "1.1",
                "type": "ising",
                "terms": [{"c": 3, "ids": [1, 0]}, {"c": 5, "ids": [2, 0]}],
                "initial_configuration": {"0": -1, "1": 1, "2": -1},
            }
        }
    )
    return expected<|MERGE_RESOLUTION|>--- conflicted
+++ resolved
@@ -191,15 +191,7 @@
     def workspace_name(self):
         return self._workspace_name
     
-<<<<<<< HEAD
-    @property
-    def user_agent(self):
-        return self._user_agent
-
-    def create_workspace(self) -> Workspace:
-=======
     def create_workspace(self, **kwargs) -> Workspace:
->>>>>>> 6e2f540d
         """Create workspace using credentials passed via OS Environment Variables
         described in the README.md documentation, or when in playback mode use
         a placeholder credential.
@@ -220,11 +212,7 @@
             resource_group=self.resource_group,
             name=self.workspace_name,
             location=self.location,
-<<<<<<< HEAD
-            user_agent=self.user_agent
-=======
             **kwargs
->>>>>>> 6e2f540d
         )
         workspace.append_user_agent("testapp")
 
