#!/bin/env python
# -*- coding: utf-8 -*-
##
# test_job.py: Checks correctness of azure.quantum.job module.
##
# Copyright (c) Microsoft Corporation. All rights reserved.
# Licensed under the MIT License.
##
import unittest
import time
import os
import functools
import pytest
from datetime import date, datetime, timedelta

from common import QuantumTestBase, ZERO_UID
from azure.quantum import Job
from azure.quantum.optimization import Problem, Term, ProblemType
import azure.quantum.optimization as microsoft
import azure.quantum.optimization.oneqbit as oneqbit
import azure.quantum.optimization.toshiba as toshiba


SOLVER_TYPES = [
    functools.partial(microsoft.SimulatedAnnealing, beta_start=0),
    functools.partial(microsoft.ParallelTempering, sweeps=100),
    functools.partial(microsoft.Tabu, sweeps=100),
    functools.partial(microsoft.QuantumMonteCarlo, trotter_number=1),
    functools.partial(microsoft.PopulationAnnealing, sweeps=200),
    functools.partial(microsoft.SubstochasticMonteCarlo, step_limit=280),
    functools.partial(oneqbit.TabuSearch, improvement_cutoff=10),
    functools.partial(oneqbit.PticmSolver, num_sweeps_per_run=99),
    functools.partial(oneqbit.PathRelinkingSolver, distance_scale=0.44),
    functools.partial(toshiba.SimulatedBifurcationMachine, loops=10),
]

def get_solver_types():
    one_qbit_enabled = os.environ.get("AZUREQUANTUM_1QBIT", "") == "1"
    toshiba_enabled = os.environ.get("AZUREQUANTUM_TOSHIBA", "") == "1"
    
    solver_types = []
    for solver_type in SOLVER_TYPES:
        solver_type_name = f'{solver_type.func.__module__}.{solver_type.func.__qualname__}'
        
        if (solver_type_name.startswith("azure.quantum.optimization.solvers.") # Microsoft solvers
            or (solver_type_name.__contains__("toshiba") and toshiba_enabled)
            or (solver_type_name.__contains__("oneqbit") and one_qbit_enabled)):
            solver_types.append(solver_type)
    return solver_types

"""
Temporarily disabling generation of parametrized test cases due to 
compatibility issues with VCR

def pytest_generate_tests(metafunc):
    if "solver_type" in metafunc.fixturenames:
        solver_types = get_solver_types()
        metafunc.parametrize(
            argnames="solver_type",
            argvalues=(solver_type \
                       for solver_type in solver_types) ,
            ids=(f'{solver_type.func.__module__}.{solver_type.func.__qualname__}' \
                 for solver_type in solver_types) 
        )
"""

class TestJobForSolver:
    """
    Wrapper for TestJob as a workaround to use pytest_generate_tests to 
    dynamically generate test cases for each solver.
    The base classes of TestJob (QuantumTestBase, ReplayableTest) are not
    compatible the pytest_generate_tests as they have a constructor parameter.
    Similar issue here: https://stackoverflow.com/questions/63978287/missing-1-required-positional-argument-error-for-fixture-when-softest-testcase-i
    """

    @pytest.mark.skip(reason="Temporarily disabling generation of parametrized test cases due to \
                              compatibility issues with VCR")
    def test_job_submit(self, solver_type):
        test_job = TestJob("_test_job_submit")
        test_job._test_job_submit(solver_type=solver_type)


class TestJob(QuantumTestBase):
    """TestJob

    Tests the azure.quantum.job module.
    """


    mock_create_job_id_name = "create_job_id"
    create_job_id = Job.create_job_id

    def get_test_job_id(self):
        return ZERO_UID if self.is_playback \
               else Job.create_job_id()

    def test_job_submit_microsoft_simulated_annealing(self):
        solver_type = functools.partial(microsoft.SimulatedAnnealing, beta_start=0)
        solver_name = "SimulatedAnnealing"
        self._test_job_submit(solver_name, solver_type)
        self._test_job_filter(solver_type)

    def test_job_submit_microsoft_parallel_tempering(self):
        solver_type = functools.partial(microsoft.ParallelTempering, sweeps=100)
        solver_name = "ParallelTempering"
        self._test_job_submit(solver_name, solver_type)

    def test_job_submit_microsoft_tabu(self):
        solver_type = functools.partial(microsoft.Tabu, sweeps=100)
        solver_name = "Tabu"
        self._test_job_submit(solver_name, solver_type)

    def test_job_submit_microsoft_quantum_monte_carlo(self):
        solver_type = functools.partial(microsoft.QuantumMonteCarlo, trotter_number=1)
        solver_name = "QuantumMonteCarlo"
        self._test_job_submit(solver_name, solver_type)

    def test_job_submit_microsoft_population_annealing(self):
        solver_type = functools.partial(microsoft.PopulationAnnealing, sweeps=200)
        solver_name = "PopulationAnnealing"
        self._test_job_submit(solver_name, solver_type)

    def test_job_submit_microsoft_substochastic_monte_carlo(self):
        solver_type = functools.partial(microsoft.SubstochasticMonteCarlo, step_limit=280)
        solver_name = "SubstochasticMonteCarlo"
        self._test_job_submit(solver_name, solver_type)

    def test_job_upload_and_run_solvers(self):
        problem_name = f'Test-problem-{datetime.now():"%Y%m%d-%H%M%S"}'
        problem = self.create_problem(name=problem_name)
        workspace = self.create_workspace()

        with unittest.mock.patch.object(
            Job,
            self.mock_create_job_id_name,
            return_value=self.get_test_job_id(),
        ):
            workspace = self.create_workspace()
            # Upload the blob data
            input_data_uri = problem.upload(
                workspace=workspace,
                blob_name="inputData",
<<<<<<< HEAD
                compress=True,
=======
>>>>>>> 1f2607e0
                container_name=f"qc-test-{self.get_test_job_id()}"
            )

        for solver_type in get_solver_types():
            solver = solver_type(workspace)

            with unittest.mock.patch.object(
                Job,
                self.mock_create_job_id_name,
                return_value=self.get_test_job_id(),
            ):
                # Submit the blob data URI and run job
                job = solver.submit(input_data_uri)
<<<<<<< HEAD
=======

                # Check if job succeeded during live tests
                if not self.is_playback:
                    job.refresh()
                    job.get_results()
                    assert job.has_completed()
                    assert job.details.status == "Succeeded"
>>>>>>> 1f2607e0

    @pytest.mark.skipif(not(os.environ.get("AZUREQUANTUM_1QBIT", "") == "1"), reason="1Qbit tests not enabled")
    def test_job_submit_oneqbit_tabu_search(self):
        solver_type = functools.partial(oneqbit.TabuSearch, improvement_cutoff=10)
        solver_name = "TabuSearch"
        self._test_job_submit(solver_name, solver_type)

    @pytest.mark.skipif(not(os.environ.get("AZUREQUANTUM_1QBIT", "") == "1"), reason="1Qbit tests not enabled")
    def test_job_submit_oneqbit_pticm_solver(self):
        solver_type = functools.partial(oneqbit.PticmSolver, num_sweeps_per_run=99)
        solver_name = "PticmSolver"
        self._test_job_submit(solver_name, solver_type)

    @pytest.mark.skipif(not(os.environ.get("AZUREQUANTUM_1QBIT", "") == "1"), reason="1Qbit tests not enabled")
    def test_job_submit_oneqbit_path_relinking_solver(self):
        solver_type = functools.partial(oneqbit.PathRelinkingSolver, distance_scale=0.44)
        solver_name = "PathRelinkingSolver"
        self._test_job_submit(solver_name, solver_type)

    @pytest.mark.skipif(not(os.environ.get("AZUREQUANTUM_TOSHIBA", "") == "1"), reason="Toshiba tests not enabled")
    def test_job_submit_toshiba_simulated_bifurcation_machine(self):
        solver_type = functools.partial(toshiba.SimulatedBifurcationMachine, loops=10)
        solver_name = "SimulatedBifurcationMachine"
        self._test_job_submit(solver_name, solver_type)

    def _test_job_filter(self, solver_type):
        workspace = self.create_workspace()
        solver = solver_type(workspace)
        problem = self.create_problem(name="Test-Job-Filtering")

        with unittest.mock.patch.object(
            Job,
            self.mock_create_job_id_name,
            return_value=self.get_test_job_id()
        ):
            job = solver.submit(problem)

            self.assertEqual(True, job.matches_filter()) # test no filters
            self.assertEqual(False, job.matches_filter(name_match="Test1"))
            self.assertEqual(True, job.matches_filter(name_match="Test-"))
            self.assertEqual(True, job.matches_filter(name_match="Test.+"))
            # There is a few hundred ms difference in time between local machine
<<<<<<< HEAD
            # and server, so add one second to take that into account
            after_time = datetime.now() + timedelta(seconds=1)
=======
            # and server, so add 2 seconds to take that into account
            after_time = datetime.now() + timedelta(seconds=2)
>>>>>>> 1f2607e0
            self.assertEqual(False, job.matches_filter(created_after=after_time))

            before_time = datetime.now() - timedelta(days=100)
            self.assertEqual(True, job.matches_filter(created_after=before_time))

            # test behaviour of datetime.date object
            before_date = date.today() - timedelta(days=100)
            self.assertEqual(True, job.matches_filter(created_after=before_date))

    def _test_job_submit(self, solver_name, solver_type):
        """Tests the job submission and its lifecycle for a given solver.

        :param solver_type:
            The class name of the solver, for example "SimulatedAnnealing".
        """

        problem_name = f'Test-{solver_name}-{datetime.now():"%Y%m%d-%H%M%S"}'

        problem = self.create_problem(name=problem_name)

        self._test_job_submit_problem(solver_type, problem)
    
    def _test_job_submit_problem(self, solver_type, problem):
        """Tests the job submission and its lifecycle for a given solver.

        :param solver_type:
            The class name of the solver, for example "SimulatedAnnealing".
        :param problem
            The problem to submit
        """

        workspace = self.create_workspace()

        solver = solver_type(workspace)

        with unittest.mock.patch.object(
            Job,
            self.mock_create_job_id_name,
            return_value=self.get_test_job_id(),
        ):

            job = solver.submit(problem)
            # TODO: also test solver.optimize(problem)

            # TODO: Fix recording such that playback works with repeated calls
            # See: https://github.com/microsoft/qdk-python/issues/118
            if not self.is_playback:
                self.assertEqual(False, job.has_completed())
                if self.in_recording:
                    time.sleep(3)

                job.refresh()
                job.get_results()
                self.assertEqual(True, job.has_completed())

                job = workspace.get_job(job.id)
                self.assertEqual(True, job.has_completed())
            
                assert job.has_completed()
                assert job.details.status == "Succeeded"


    def create_problem(
            self,
            name: str,
            init: bool = False,
            problem_type: ProblemType = ProblemType.pubo,
        ) -> Problem:
        """Create optimization problem with some default terms

        :param init: Set initial configuration
        :type init: bool
        :return: Optimization problem
        :rtype: Problem
        """
        terms = [
            Term(w=-3, indices=[1, 0]),
            Term(w=5, indices=[2, 0]),
            Term(w=9, indices=[2, 1]),
            Term(w=2, indices=[3, 0]),
            Term(w=-4, indices=[3, 1]),
            Term(w=4, indices=[3, 2]),
        ]

        initial_config = {"1": 0, "0": 1, "2": 0, "3": 1} if init \
                         else None

        return Problem(
            name=name,
            terms=terms,
            init_config=initial_config,
            problem_type=problem_type,
        )


if __name__ == "__main__":
    unittest.main()<|MERGE_RESOLUTION|>--- conflicted
+++ resolved
@@ -140,10 +140,6 @@
             input_data_uri = problem.upload(
                 workspace=workspace,
                 blob_name="inputData",
-<<<<<<< HEAD
-                compress=True,
-=======
->>>>>>> 1f2607e0
                 container_name=f"qc-test-{self.get_test_job_id()}"
             )
 
@@ -157,8 +153,6 @@
             ):
                 # Submit the blob data URI and run job
                 job = solver.submit(input_data_uri)
-<<<<<<< HEAD
-=======
 
                 # Check if job succeeded during live tests
                 if not self.is_playback:
@@ -166,7 +160,6 @@
                     job.get_results()
                     assert job.has_completed()
                     assert job.details.status == "Succeeded"
->>>>>>> 1f2607e0
 
     @pytest.mark.skipif(not(os.environ.get("AZUREQUANTUM_1QBIT", "") == "1"), reason="1Qbit tests not enabled")
     def test_job_submit_oneqbit_tabu_search(self):
@@ -209,13 +202,8 @@
             self.assertEqual(True, job.matches_filter(name_match="Test-"))
             self.assertEqual(True, job.matches_filter(name_match="Test.+"))
             # There is a few hundred ms difference in time between local machine
-<<<<<<< HEAD
-            # and server, so add one second to take that into account
-            after_time = datetime.now() + timedelta(seconds=1)
-=======
             # and server, so add 2 seconds to take that into account
             after_time = datetime.now() + timedelta(seconds=2)
->>>>>>> 1f2607e0
             self.assertEqual(False, job.matches_filter(created_after=after_time))
 
             before_time = datetime.now() - timedelta(days=100)
