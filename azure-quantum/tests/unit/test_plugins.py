--- conflicted
+++ resolved
@@ -123,8 +123,6 @@
                 fetched_job = backend.retrieve_job(qiskit_job.id())
                 assert fetched_job.id() == qiskit_job.id()
                 result = fetched_job.result()
-<<<<<<< HEAD
-=======
                 assert result.data() == {
                     'counts': {
                         '000': 250,
@@ -135,7 +133,6 @@
                         '111': 0.5
                     }
                 }
->>>>>>> e16f8b1e
 
     @pytest.mark.honeywell
     @pytest.mark.live_test
